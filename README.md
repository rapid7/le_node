--- conflicted
+++ resolved
@@ -4,11 +4,7 @@
 
 If you're using this library, feel free to contact me on twitter if you have any questions! :) [@rjrodger](http://twitter.com/rjrodger)
 
-<<<<<<< HEAD
-Current Version: 0.0.3
-=======
 Current Version: 0.1.0
->>>>>>> 6abfb7f7
 
 Tested on: node 0.4.9
 
