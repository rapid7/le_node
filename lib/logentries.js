--- conflicted
+++ resolved
@@ -27,7 +27,7 @@
       } else {
         logline += ' ' + entry.join(' ') + '\n'
       }
-      
+
       try {
         queue.shift()
         logger.emit('log',logline)
@@ -64,7 +64,7 @@
 
     if (opts.secure) {
       socket = tls.connect(options.port, options.host, secureConnection)
-    } 
+    }
     else {
       socket = net.createConnection(options.port, options.host)
     }
@@ -140,7 +140,7 @@
  *    transport:  LogEntriesTransport; transport object
  *    levels:     syslog-style; custom log levels
  *    printerror: true; print errors to STDERR with console.error
- *    secure: false; Use tls for communication 
+ *    secure: false; Use tls for communication
  *    flatten: true; JSON entries will be flattened.
  */
 function Logger( opts ) {
@@ -176,7 +176,7 @@
   var queue = []
 
   transport.queue(queue)
-  
+
 
   function init_levels() {
     for( var level in self.levels ) {
@@ -212,9 +212,9 @@
     var args = Array.prototype.slice.call(arguments)
     var arglevel = args[0]
     var levelval = self.levels[arglevel]
-    var timestamp = 
+    var timestamp =
       opts.timestamp === undefined || opts.timestamp === true ? true : false;
-      
+
     if( undefined == levelval ) {
       self.emit('error','unknown log level: '+arglevel)
     }
@@ -224,33 +224,33 @@
       var data = args[1]
       if( data && data.toISOString && data.getTimezoneOffset ) {
         args[1] = data.toISOString();
-      }      
+      }
       else if( data && 'object' == typeof( data ) || Array.isArray(data) ) {
         args[1] = opts.flatten ? flatten(data, '') : JSON.stringify(data)
       }
       else {
         args[1] = ''+data
       }
-          
+
 	    //Replace newlines with unicode line separator
       args[1] = args[1].replace(/\n/g, "\u2028")
-  
+
       if (timestamp) {
         var t = new Date().toISOString()
         args.unshift(t)
       }
-      
+
       queue.push(args)
       transport.consume()
     }
   }
 
-  
+
   self.end = function() {
     transport.end && transport.end()
   }
 
-  
+
   self.level = function(level) {
 
     if( undefined != level ) {
@@ -270,18 +270,14 @@
     return levelname
   }
 
-  
+
   self.winston = function(winston,opts) {
     for( var l in self.levels ) {
       delete self[l]
     }
 
-<<<<<<< HEAD
-    self.levels = winston.levels
+    self.levels = (opts && opts.levels) || winston.levels
     init_levels();
-=======
-    self.levels = (opts && opts.levels) || winston.levels
->>>>>>> a75f4907
 
     if( !winston.transports.LogentriesLogger )  {
       var LogentriesLogger = winston.transports.LogentriesLogger = function (options) {
@@ -297,13 +293,13 @@
 
         self.winstonLogger = this
       }
-      
+
       util.inherits(LogentriesLogger, winston.Transport)
-      
+
       LogentriesLogger.prototype.log = function (level, msg, meta, callback) {
         var data = msg + (meta?' '+JSON.stringify(meta):'')
         self.log(level,data)
-        callback(null, true); 
+        callback(null, true);
       }
     }
 
@@ -318,4 +314,4 @@
 
 exports.logger = function(opts) {
   return new Logger(opts)
-}
+}